--- conflicted
+++ resolved
@@ -131,22 +131,16 @@
 }
 ```
 
-<<<<<<< HEAD
 Run `matricula-online-scraper parish show --help` to see all available options.
-=======
-## License
->>>>>>> 3700a53f
 
 ## License
 
-<<<<<<< HEAD
 This project is licensed under the MIT License - see the [LICENSE](LICENSE) file
 for details.
-=======
+
 You can read more about Matricula Online's terms of use and data licenses
 [on their page](https://data.matricula-online.eu/en/nutzungsbedingungen/) or
 check out their `robots.txt` file at
 [data.matricula-online.eu/robots.txt](https://data.matricula-online.eu/robots.txt)
 regarding restrictions of the use of automated tools (as of March 2025, they
-have none).
->>>>>>> 3700a53f
+have none).